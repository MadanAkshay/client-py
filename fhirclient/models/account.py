--- conflicted
+++ resolved
@@ -1,11 +1,7 @@
 #!/usr/bin/env python
 # -*- coding: utf-8 -*-
 #
-<<<<<<< HEAD
-#  Generated from FHIR 1.4.0.8595 (http://hl7.org/fhir/StructureDefinition/Account) on 2016-06-26.
-=======
 #  Generated from FHIR 1.7.0.10061 (http://hl7.org/fhir/StructureDefinition/Account) on 2016-10-24.
->>>>>>> b196071c
 #  2016, SMART Health IT.
 
 
@@ -36,14 +32,11 @@
         self.balance = None
         """ How much is in account?.
         Type `Money` (represented as `dict` in JSON). """
-<<<<<<< HEAD
-=======
         
         self.coverage = None
         """ The party(s) that are responsible for covering the payment of this
         account.
         List of `FHIRReference` items referencing `Coverage` (represented as `dict` in JSON). """
->>>>>>> b196071c
         
         self.coveragePeriod = None
         """ Transaction window.
@@ -86,14 +79,9 @@
     def elementProperties(self):
         js = super(Account, self).elementProperties()
         js.extend([
-<<<<<<< HEAD
-            ("activePeriod", "activePeriod", period.Period, False, None, False),
-            ("balance", "balance", money.Money, False, None, False),
-=======
             ("active", "active", period.Period, False, None, False),
             ("balance", "balance", money.Money, False, None, False),
             ("coverage", "coverage", fhirreference.FHIRReference, True, None, False),
->>>>>>> b196071c
             ("coveragePeriod", "coveragePeriod", period.Period, False, None, False),
             ("currency", "currency", coding.Coding, False, None, False),
             ("description", "description", str, False, None, False),
