--- conflicted
+++ resolved
@@ -1,11 +1,7 @@
 #!/usr/bin/env python
 # -*- coding: utf-8 -*-
 #
-<<<<<<< HEAD
-#  Generated from FHIR 1.4.0.8595 (http://hl7.org/fhir/StructureDefinition/ElementDefinition) on 2016-06-26.
-=======
 #  Generated from FHIR 1.7.0.10061 (http://hl7.org/fhir/StructureDefinition/ElementDefinition) on 2016-10-24.
->>>>>>> b196071c
 #  2016, SMART Health IT.
 
 
@@ -544,53 +540,6 @@
         """ Max length for strings.
         Type `int`. """
         
-<<<<<<< HEAD
-        self.maxValueAddress = None
-        """ Maximum Allowed Value (for some types).
-        Type `Address` (represented as `dict` in JSON). """
-        
-        self.maxValueAge = None
-        """ Maximum Allowed Value (for some types).
-        Type `Age` (represented as `dict` in JSON). """
-        
-        self.maxValueAnnotation = None
-        """ Maximum Allowed Value (for some types).
-        Type `Annotation` (represented as `dict` in JSON). """
-        
-        self.maxValueAttachment = None
-        """ Maximum Allowed Value (for some types).
-        Type `Attachment` (represented as `dict` in JSON). """
-        
-        self.maxValueBase64Binary = None
-        """ Maximum Allowed Value (for some types).
-        Type `str`. """
-        
-        self.maxValueBoolean = None
-        """ Maximum Allowed Value (for some types).
-        Type `bool`. """
-        
-        self.maxValueCode = None
-        """ Maximum Allowed Value (for some types).
-        Type `str`. """
-        
-        self.maxValueCodeableConcept = None
-        """ Maximum Allowed Value (for some types).
-        Type `CodeableConcept` (represented as `dict` in JSON). """
-        
-        self.maxValueCoding = None
-        """ Maximum Allowed Value (for some types).
-        Type `Coding` (represented as `dict` in JSON). """
-        
-        self.maxValueContactPoint = None
-        """ Maximum Allowed Value (for some types).
-        Type `ContactPoint` (represented as `dict` in JSON). """
-        
-        self.maxValueCount = None
-        """ Maximum Allowed Value (for some types).
-        Type `Count` (represented as `dict` in JSON). """
-        
-=======
->>>>>>> b196071c
         self.maxValueDate = None
         """ Maximum Allowed Value (for some types).
         Type `FHIRDate` (represented as `str` in JSON). """
@@ -603,29 +552,6 @@
         """ Maximum Allowed Value (for some types).
         Type `float`. """
         
-<<<<<<< HEAD
-        self.maxValueDistance = None
-        """ Maximum Allowed Value (for some types).
-        Type `Distance` (represented as `dict` in JSON). """
-        
-        self.maxValueDuration = None
-        """ Maximum Allowed Value (for some types).
-        Type `Duration` (represented as `dict` in JSON). """
-        
-        self.maxValueHumanName = None
-        """ Maximum Allowed Value (for some types).
-        Type `HumanName` (represented as `dict` in JSON). """
-        
-        self.maxValueId = None
-        """ Maximum Allowed Value (for some types).
-        Type `str`. """
-        
-        self.maxValueIdentifier = None
-        """ Maximum Allowed Value (for some types).
-        Type `Identifier` (represented as `dict` in JSON). """
-        
-=======
->>>>>>> b196071c
         self.maxValueInstant = None
         """ Maximum Allowed Value (for some types).
         Type `FHIRDate` (represented as `str` in JSON). """
@@ -634,29 +560,6 @@
         """ Maximum Allowed Value (for some types).
         Type `int`. """
         
-<<<<<<< HEAD
-        self.maxValueMarkdown = None
-        """ Maximum Allowed Value (for some types).
-        Type `str`. """
-        
-        self.maxValueMeta = None
-        """ Maximum Allowed Value (for some types).
-        Type `Meta` (represented as `dict` in JSON). """
-        
-        self.maxValueMoney = None
-        """ Maximum Allowed Value (for some types).
-        Type `Money` (represented as `dict` in JSON). """
-        
-        self.maxValueOid = None
-        """ Maximum Allowed Value (for some types).
-        Type `str`. """
-        
-        self.maxValuePeriod = None
-        """ Maximum Allowed Value (for some types).
-        Type `Period` (represented as `dict` in JSON). """
-        
-=======
->>>>>>> b196071c
         self.maxValuePositiveInt = None
         """ Maximum Allowed Value (for some types).
         Type `int`. """
@@ -681,53 +584,6 @@
         """ Minimum Cardinality.
         Type `int`. """
         
-<<<<<<< HEAD
-        self.minValueAddress = None
-        """ Minimum Allowed Value (for some types).
-        Type `Address` (represented as `dict` in JSON). """
-        
-        self.minValueAge = None
-        """ Minimum Allowed Value (for some types).
-        Type `Age` (represented as `dict` in JSON). """
-        
-        self.minValueAnnotation = None
-        """ Minimum Allowed Value (for some types).
-        Type `Annotation` (represented as `dict` in JSON). """
-        
-        self.minValueAttachment = None
-        """ Minimum Allowed Value (for some types).
-        Type `Attachment` (represented as `dict` in JSON). """
-        
-        self.minValueBase64Binary = None
-        """ Minimum Allowed Value (for some types).
-        Type `str`. """
-        
-        self.minValueBoolean = None
-        """ Minimum Allowed Value (for some types).
-        Type `bool`. """
-        
-        self.minValueCode = None
-        """ Minimum Allowed Value (for some types).
-        Type `str`. """
-        
-        self.minValueCodeableConcept = None
-        """ Minimum Allowed Value (for some types).
-        Type `CodeableConcept` (represented as `dict` in JSON). """
-        
-        self.minValueCoding = None
-        """ Minimum Allowed Value (for some types).
-        Type `Coding` (represented as `dict` in JSON). """
-        
-        self.minValueContactPoint = None
-        """ Minimum Allowed Value (for some types).
-        Type `ContactPoint` (represented as `dict` in JSON). """
-        
-        self.minValueCount = None
-        """ Minimum Allowed Value (for some types).
-        Type `Count` (represented as `dict` in JSON). """
-        
-=======
->>>>>>> b196071c
         self.minValueDate = None
         """ Minimum Allowed Value (for some types).
         Type `FHIRDate` (represented as `str` in JSON). """
@@ -740,29 +596,6 @@
         """ Minimum Allowed Value (for some types).
         Type `float`. """
         
-<<<<<<< HEAD
-        self.minValueDistance = None
-        """ Minimum Allowed Value (for some types).
-        Type `Distance` (represented as `dict` in JSON). """
-        
-        self.minValueDuration = None
-        """ Minimum Allowed Value (for some types).
-        Type `Duration` (represented as `dict` in JSON). """
-        
-        self.minValueHumanName = None
-        """ Minimum Allowed Value (for some types).
-        Type `HumanName` (represented as `dict` in JSON). """
-        
-        self.minValueId = None
-        """ Minimum Allowed Value (for some types).
-        Type `str`. """
-        
-        self.minValueIdentifier = None
-        """ Minimum Allowed Value (for some types).
-        Type `Identifier` (represented as `dict` in JSON). """
-        
-=======
->>>>>>> b196071c
         self.minValueInstant = None
         """ Minimum Allowed Value (for some types).
         Type `FHIRDate` (represented as `str` in JSON). """
@@ -771,29 +604,6 @@
         """ Minimum Allowed Value (for some types).
         Type `int`. """
         
-<<<<<<< HEAD
-        self.minValueMarkdown = None
-        """ Minimum Allowed Value (for some types).
-        Type `str`. """
-        
-        self.minValueMeta = None
-        """ Minimum Allowed Value (for some types).
-        Type `Meta` (represented as `dict` in JSON). """
-        
-        self.minValueMoney = None
-        """ Minimum Allowed Value (for some types).
-        Type `Money` (represented as `dict` in JSON). """
-        
-        self.minValueOid = None
-        """ Minimum Allowed Value (for some types).
-        Type `str`. """
-        
-        self.minValuePeriod = None
-        """ Minimum Allowed Value (for some types).
-        Type `Period` (represented as `dict` in JSON). """
-        
-=======
->>>>>>> b196071c
         self.minValuePositiveInt = None
         """ Minimum Allowed Value (for some types).
         Type `int`. """
@@ -1128,80 +938,22 @@
             ("mapping", "mapping", ElementDefinitionMapping, True, None, False),
             ("max", "max", str, False, None, False),
             ("maxLength", "maxLength", int, False, None, False),
-<<<<<<< HEAD
-            ("maxValueAddress", "maxValueAddress", address.Address, False, "maxValue", False),
-            ("maxValueAge", "maxValueAge", age.Age, False, "maxValue", False),
-            ("maxValueAnnotation", "maxValueAnnotation", annotation.Annotation, False, "maxValue", False),
-            ("maxValueAttachment", "maxValueAttachment", attachment.Attachment, False, "maxValue", False),
-            ("maxValueBase64Binary", "maxValueBase64Binary", str, False, "maxValue", False),
-            ("maxValueBoolean", "maxValueBoolean", bool, False, "maxValue", False),
-            ("maxValueCode", "maxValueCode", str, False, "maxValue", False),
-            ("maxValueCodeableConcept", "maxValueCodeableConcept", codeableconcept.CodeableConcept, False, "maxValue", False),
-            ("maxValueCoding", "maxValueCoding", coding.Coding, False, "maxValue", False),
-            ("maxValueContactPoint", "maxValueContactPoint", contactpoint.ContactPoint, False, "maxValue", False),
-            ("maxValueCount", "maxValueCount", count.Count, False, "maxValue", False),
-            ("maxValueDate", "maxValueDate", fhirdate.FHIRDate, False, "maxValue", False),
-            ("maxValueDateTime", "maxValueDateTime", fhirdate.FHIRDate, False, "maxValue", False),
-            ("maxValueDecimal", "maxValueDecimal", float, False, "maxValue", False),
-            ("maxValueDistance", "maxValueDistance", distance.Distance, False, "maxValue", False),
-            ("maxValueDuration", "maxValueDuration", duration.Duration, False, "maxValue", False),
-            ("maxValueHumanName", "maxValueHumanName", humanname.HumanName, False, "maxValue", False),
-            ("maxValueId", "maxValueId", str, False, "maxValue", False),
-            ("maxValueIdentifier", "maxValueIdentifier", identifier.Identifier, False, "maxValue", False),
-            ("maxValueInstant", "maxValueInstant", fhirdate.FHIRDate, False, "maxValue", False),
-            ("maxValueInteger", "maxValueInteger", int, False, "maxValue", False),
-            ("maxValueMarkdown", "maxValueMarkdown", str, False, "maxValue", False),
-            ("maxValueMeta", "maxValueMeta", meta.Meta, False, "maxValue", False),
-            ("maxValueMoney", "maxValueMoney", money.Money, False, "maxValue", False),
-            ("maxValueOid", "maxValueOid", str, False, "maxValue", False),
-            ("maxValuePeriod", "maxValuePeriod", period.Period, False, "maxValue", False),
-=======
             ("maxValueDate", "maxValueDate", fhirdate.FHIRDate, False, "maxValue", False),
             ("maxValueDateTime", "maxValueDateTime", fhirdate.FHIRDate, False, "maxValue", False),
             ("maxValueDecimal", "maxValueDecimal", float, False, "maxValue", False),
             ("maxValueInstant", "maxValueInstant", fhirdate.FHIRDate, False, "maxValue", False),
             ("maxValueInteger", "maxValueInteger", int, False, "maxValue", False),
->>>>>>> b196071c
             ("maxValuePositiveInt", "maxValuePositiveInt", int, False, "maxValue", False),
             ("maxValueQuantity", "maxValueQuantity", quantity.Quantity, False, "maxValue", False),
             ("maxValueTime", "maxValueTime", fhirdate.FHIRDate, False, "maxValue", False),
             ("maxValueUnsignedInt", "maxValueUnsignedInt", int, False, "maxValue", False),
             ("meaningWhenMissing", "meaningWhenMissing", str, False, None, False),
             ("min", "min", int, False, None, False),
-<<<<<<< HEAD
-            ("minValueAddress", "minValueAddress", address.Address, False, "minValue", False),
-            ("minValueAge", "minValueAge", age.Age, False, "minValue", False),
-            ("minValueAnnotation", "minValueAnnotation", annotation.Annotation, False, "minValue", False),
-            ("minValueAttachment", "minValueAttachment", attachment.Attachment, False, "minValue", False),
-            ("minValueBase64Binary", "minValueBase64Binary", str, False, "minValue", False),
-            ("minValueBoolean", "minValueBoolean", bool, False, "minValue", False),
-            ("minValueCode", "minValueCode", str, False, "minValue", False),
-            ("minValueCodeableConcept", "minValueCodeableConcept", codeableconcept.CodeableConcept, False, "minValue", False),
-            ("minValueCoding", "minValueCoding", coding.Coding, False, "minValue", False),
-            ("minValueContactPoint", "minValueContactPoint", contactpoint.ContactPoint, False, "minValue", False),
-            ("minValueCount", "minValueCount", count.Count, False, "minValue", False),
-            ("minValueDate", "minValueDate", fhirdate.FHIRDate, False, "minValue", False),
-            ("minValueDateTime", "minValueDateTime", fhirdate.FHIRDate, False, "minValue", False),
-            ("minValueDecimal", "minValueDecimal", float, False, "minValue", False),
-            ("minValueDistance", "minValueDistance", distance.Distance, False, "minValue", False),
-            ("minValueDuration", "minValueDuration", duration.Duration, False, "minValue", False),
-            ("minValueHumanName", "minValueHumanName", humanname.HumanName, False, "minValue", False),
-            ("minValueId", "minValueId", str, False, "minValue", False),
-            ("minValueIdentifier", "minValueIdentifier", identifier.Identifier, False, "minValue", False),
-            ("minValueInstant", "minValueInstant", fhirdate.FHIRDate, False, "minValue", False),
-            ("minValueInteger", "minValueInteger", int, False, "minValue", False),
-            ("minValueMarkdown", "minValueMarkdown", str, False, "minValue", False),
-            ("minValueMeta", "minValueMeta", meta.Meta, False, "minValue", False),
-            ("minValueMoney", "minValueMoney", money.Money, False, "minValue", False),
-            ("minValueOid", "minValueOid", str, False, "minValue", False),
-            ("minValuePeriod", "minValuePeriod", period.Period, False, "minValue", False),
-=======
             ("minValueDate", "minValueDate", fhirdate.FHIRDate, False, "minValue", False),
             ("minValueDateTime", "minValueDateTime", fhirdate.FHIRDate, False, "minValue", False),
             ("minValueDecimal", "minValueDecimal", float, False, "minValue", False),
             ("minValueInstant", "minValueInstant", fhirdate.FHIRDate, False, "minValue", False),
             ("minValueInteger", "minValueInteger", int, False, "minValue", False),
->>>>>>> b196071c
             ("minValuePositiveInt", "minValuePositiveInt", int, False, "minValue", False),
             ("minValueQuantity", "minValueQuantity", quantity.Quantity, False, "minValue", False),
             ("minValueTime", "minValueTime", fhirdate.FHIRDate, False, "minValue", False),
